<<<<<<< HEAD
SOURCE_PATH = /go/src/github.com/buger/gor-pro/

=======
SOURCE = $(shell ls -1 *.go | grep -v _test.go)
SOURCE_PATH = /go/src/github.com/buger/goreplay/
>>>>>>> d3096505
PORT = 8000
FADDR = :8000
CONTAINER=gor-pro
RUN = docker run -v `pwd`:$(SOURCE_PATH) -e AWS_ACCESS_KEY_ID=AKIAIOJPOSYCQCWU4YHQ -e AWS_SECRET_ACCESS_KEY=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 -p 0.0.0.0:$(PORT):$(PORT) -t -i $(CONTAINER)
BENCHMARK = BenchmarkRAWInput
TEST = TestRawListenerBench
VERSION = DEV-$(shell date +%s)
LDFLAGS = -ldflags "-X main.VERSION=$(VERSION)_PRO -extldflags \"-static\""
MAC_LDFLAGS = -ldflags "-X main.VERSION=$(VERSION)_PRO"
FADDR = ":8000"

release: release-x64 release-mac

release-bin:
	docker run -v `pwd`:$(SOURCE_PATH) -t --env GOOS=linux --env GOARCH=amd64  -i gor go build -o gor -tags netgo $(LDFLAGS)

release-x64:
<<<<<<< HEAD
	docker run -v `pwd`:$(SOURCE_PATH) -t --env GOOS=linux --env GOARCH=amd64  -i $(CONTAINER) go build -o gor -tags netgo $(LDFLAGS) && tar -czf gor_$(VERSION)_PRO_x64.tar.gz gor && rm gor

release-x86:
	docker run -v `pwd`:$(SOURCE_PATH) -t --env GOOS=linux --env GOARCH=386 -i $(CONTAINER) go build -o gor -tags netgo $(LDFLAGS) && tar -czf gor_$(VERSION)_PRO_x86.tar.gz gor && rm gor

release-mac:
	go build -o gor $(MAC_LDFLAGS) && tar -czf gor_$(VERSION)_PRO_mac.tar.gz gor && rm gor
=======
	docker run -v `pwd`:$(SOURCE_PATH) -t --env GOOS=linux --env GOARCH=amd64  -i gor go build -o gor -tags netgo $(LDFLAGS) && tar -czf gor_$(VERSION)_x64.tar.gz gor && rm gor

release-x86:
	docker run -v `pwd`:$(SOURCE_PATH) -t --env GOOS=linux --env GOARCH=386 -i gor go build -o gor -tags netgo $(LDFLAGS) && tar -czf gor_$(VERSION)_x86.tar.gz gor && rm gor

release-mac:
	go build $(MAC_LDFLAGS) -o gor && tar -czf gor_$(VERSION)_mac.tar.gz gor && rm gor
>>>>>>> d3096505

install:
	go install $(MAC_LDFLAGS)

build:
<<<<<<< HEAD
	docker build -t $(CONTAINER) .
=======
	docker build -t gor -f Dockerfile.dev .
>>>>>>> d3096505


profile:
	go build && ./gor --output-http="http://localhost:9000" --input-dummy 0 --input-raw :9000 --input-http :9000 --memprofile=./mem.out --cpuprofile=./cpu.out --stats --output-http-stats --output-http-timeout 100ms

lint:
	$(RUN) golint $(PKG)

race:
	$(RUN) go test ./... $(ARGS) -v -race -timeout 15s

test:
	$(RUN) go test ./. -timeout 60s $(LDFLAGS) $(ARGS)  -v

test_all:
	$(RUN) go test ./... -timeout 60s $(LDFLAGS) $(ARGS) -v

testone:
	$(RUN) go test ./... -timeout 4s $(LDFLAGS) -run $(TEST) $(ARGS) -v

cover:
	$(RUN) go test $(ARGS) -race -v -timeout 15s -coverprofile=coverage.out
	go tool cover -html=coverage.out

fmt:
	$(RUN) gofmt -w -s ./..

vet:
	$(RUN) go vet

bench:
	$(RUN) go test $(LDFLAGS) -v -run NOT_EXISTING -bench $(BENCHMARK) -benchtime 5s

profile_test:
	$(RUN) go test $(LDFLAGS) -run $(TEST) ./raw_socket_listener/. $(ARGS) -memprofile mem.mprof -cpuprofile cpu.out
	$(RUN) go test $(LDFLAGS) -run $(TEST) ./raw_socket_listener/. $(ARGS) -c

# Used mainly for debugging, because docker container do not have access to parent machine ports
run:
	$(RUN) go run $(LDFLAGS) $(SOURCE) --input-dummy=0 --output-http="http://localhost:9000" --input-raw-track-response --input-raw 127.0.0.1:9000 --verbose --debug --middleware "./examples/middleware/echo.sh" --output-file requests.gor

run-2:
	$(RUN) go run $(LDFLAGS) $(SOURCE) --input-raw :8000 --input-raw-bpf-filter "dst port 8000" --output-stdout --output-http "http://localhost:8000" --input-dummy=0

run-3:
	sudo -E go run $(SOURCE) --input-tcp :27001 --output-stdout

run-arg:
	sudo -E go run $(SOURCE) $(ARGS)

file-server:
	go run $(SOURCE) file-server $(FADDR)

readpcap:
	go run $(SOURCE) --input-raw $(FILE) --input-raw-engine pcap_file --output-null

record:
	$(RUN) go run $(SOURCE) --input-dummy=0 --output-file=requests.gor --verbose --debug

replay:
	$(RUN) go run $(SOURCE) --input-file=requests.bin --output-tcp=:9000 --verbose -h

bash:
	$(RUN) /bin/bash<|MERGE_RESOLUTION|>--- conflicted
+++ resolved
@@ -1,10 +1,5 @@
-<<<<<<< HEAD
+SOURCE = $(shell ls -1 *.go | grep -v _test.go)
 SOURCE_PATH = /go/src/github.com/buger/gor-pro/
-
-=======
-SOURCE = $(shell ls -1 *.go | grep -v _test.go)
-SOURCE_PATH = /go/src/github.com/buger/goreplay/
->>>>>>> d3096505
 PORT = 8000
 FADDR = :8000
 CONTAINER=gor-pro
@@ -22,7 +17,6 @@
 	docker run -v `pwd`:$(SOURCE_PATH) -t --env GOOS=linux --env GOARCH=amd64  -i gor go build -o gor -tags netgo $(LDFLAGS)
 
 release-x64:
-<<<<<<< HEAD
 	docker run -v `pwd`:$(SOURCE_PATH) -t --env GOOS=linux --env GOARCH=amd64  -i $(CONTAINER) go build -o gor -tags netgo $(LDFLAGS) && tar -czf gor_$(VERSION)_PRO_x64.tar.gz gor && rm gor
 
 release-x86:
@@ -30,26 +24,12 @@
 
 release-mac:
 	go build -o gor $(MAC_LDFLAGS) && tar -czf gor_$(VERSION)_PRO_mac.tar.gz gor && rm gor
-=======
-	docker run -v `pwd`:$(SOURCE_PATH) -t --env GOOS=linux --env GOARCH=amd64  -i gor go build -o gor -tags netgo $(LDFLAGS) && tar -czf gor_$(VERSION)_x64.tar.gz gor && rm gor
-
-release-x86:
-	docker run -v `pwd`:$(SOURCE_PATH) -t --env GOOS=linux --env GOARCH=386 -i gor go build -o gor -tags netgo $(LDFLAGS) && tar -czf gor_$(VERSION)_x86.tar.gz gor && rm gor
-
-release-mac:
-	go build $(MAC_LDFLAGS) -o gor && tar -czf gor_$(VERSION)_mac.tar.gz gor && rm gor
->>>>>>> d3096505
 
 install:
 	go install $(MAC_LDFLAGS)
 
 build:
-<<<<<<< HEAD
-	docker build -t $(CONTAINER) .
-=======
-	docker build -t gor -f Dockerfile.dev .
->>>>>>> d3096505
-
+	docker build -t $(CONTAINER) -f Dockerfile.dev .
 
 profile:
 	go build && ./gor --output-http="http://localhost:9000" --input-dummy 0 --input-raw :9000 --input-http :9000 --memprofile=./mem.out --cpuprofile=./cpu.out --stats --output-http-stats --output-http-timeout 100ms
