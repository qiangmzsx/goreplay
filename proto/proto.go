--- conflicted
+++ resolved
@@ -95,15 +95,13 @@
 	return byteutils.Insert(payload, mimeStart, header)
 }
 
-<<<<<<< HEAD
+// Body returns request/response body
 func Body(payload []byte) []byte {
-    // 4 -> len(EMPTY_LINE)
-    return payload[MIMEHeadersEndPos(payload) + 4:]
-}
-
-=======
+	// 4 -> len(EMPTY_LINE)
+	return payload[MIMEHeadersEndPos(payload)+4:]
+}
+
 // Path takes payload and retuns request path: Split(firstLine, ' ')[1]
->>>>>>> 0a305821
 func Path(payload []byte) []byte {
 	start := bytes.IndexByte(payload, ' ') + 1
 	end := bytes.IndexByte(payload[start:], ' ')
